// @flow

/* flow-include
export type KsGatewayConfig = {}
*/

const net = require('net')
const https = require('https')
const fs = require('fs')
const socketIoStream = require('socket.io-stream')
const sni = require('sni')
const httpHeaders = require('http-headers')
const socketIoRedis = require('socket.io-redis')
const socketIO = require('socket.io')
const validator = require('validator')
const express = require('express')
const bodyParser = require('body-parser')
const timeout = require('connect-timeout')
const morgan = require('morgan')
const helmet = require('helmet')

const {
  TLS_KEY_PATH,
  TLS_CERT_PATH,
  TLS_CHAIN_PATH,
  GATEWAY_AGENT_LISTEN_PORT,
  GATEWAY_HTTP_LISTEN_PORT,
  GATEWAY_HTTPS_LISTEN_PORT,
  NO_SOCKETS_CONNECTED,
  SOCKET_CONNECTED_ELSEWHERE,
  SOCKET_CONNECTED_HERE,
  SHUTDOWN_GRACE,
  INTERNAL_HTTPS_RESPONDER_PORT,
  ALWAYS_VALID_DOMAINS,
  LOG_FORMAT,
  KUBESAIL_API_SECRET
} = require('../shared/config')
const logger = require('../shared/logger')
const { initProm } = require('../shared/prom')
const { writeHeader, sampleArray } = require('../shared')
const agentAuthHandler = require('./agentAuthHandler')
const redis = require('./redis')

let ca
if (TLS_CHAIN_PATH && fs.existsSync(TLS_CHAIN_PATH)) ca = TLS_CHAIN_PATH // eslint-disable-line
if (!fs.existsSync(TLS_KEY_PATH) || !fs.existsSync(TLS_CERT_PATH)) {
  throw new Error(`Gateway is missing TLS_KEY_PATH or TLS_CERT_PATH! ${TLS_KEY_PATH}`)
}
if (process.env.NODE_ENV !== 'development' && ALWAYS_VALID_DOMAINS.length > 0) {
  throw new Error('ALWAYS_VALID_DOMAINS is set and NODE_ENV is not development!')
}
if (!process.env.GATEWAY_INTERNAL_ADDRESS) {
  throw new Error('GATEWAY_INTERNAL_ADDRESS is not set, exiting!')
}

const server = express()
server.use(bodyParser.urlencoded({ extended: false }))
const bodyParserJson = bodyParser.json()
server.use(timeout(30000))
server.use(bodyParserJson)
server.use(
  morgan(LOG_FORMAT, {
    skip: function skipHealthCheckLogs(req, res) {
      return (req.path === '/health' || req.path === '/healthz') && res.statusCode === 200
    }
  })
)
if (process.env.NODE_ENV !== 'development') {
  server.use(helmet.hsts({ maxAge: 31536000000, includeSubDomains: true, force: true }))
}

function getRealIp(req /*: express$Request */) {
  let realIp =
    req.headers['x-real-ip'] ||
    req.headers['x-forwarded-for'] ||
    (req.connection && req.connection.remoteAddress) ||
    // $FlowIssue
    req.address // for websocket
  // Some proxies will append a list of ip addresses - the "remote ip" is the first in the list
  if (realIp && realIp.indexOf(',') > -1) {
    realIp = realIp.split(',')[0]
  }
  return realIp
}

morgan.token('remote-addr', getRealIp)

class KsGateway {
  // Indicates gateway is ready to take traffic
  // will fail healthchecks when falsey (used mainly to prevent recieving traffic before we're ready)
  gatewayReady = false

  // Maps hostnames to socket IDs which are connected locally, to this instance
  localSocketMapping = {}
  // Maps socket IDs to hostnames
  localSocketReverseMapping = {}

  redis /*: any */

  httpProxyServer = net.createServer(async socket => {
    // Wait for first HELO
    socket.once('data', async data => {
      const parseHeaders = httpHeaders(data)
      if (parseHeaders && parseHeaders.headers && parseHeaders.headers.host)
        this.handleStream('http', parseHeaders.headers.host, socket, data)
    })
  })

  httpsProxyServer = net.createServer(socket => {
    socket.once('data', async data => {
      const host = sni(data)
      this.handleStream('https', host, socket, data)
    })
  })

  // Used when we don't have a valid backend target for an HTTPS request
  gatewayHttpsReplyer = https.createServer(
    {
      key: fs.readFileSync(TLS_KEY_PATH), // eslint-disable-line
      cert: fs.readFileSync(TLS_CERT_PATH), // eslint-disable-line
      ca: ca,
      honorCipherOrder: true
    },
    (req, res) => {
      logger.debug('gatewayHttpsReplyer got request!', { host: req.headers.host, url: req.url })
      res.writeHead(503)
      res.end()
    }
  )

  agentRegistrationServer = https.createServer(
    {
      key: fs.readFileSync(TLS_KEY_PATH), // eslint-disable-line
      cert: fs.readFileSync(TLS_CERT_PATH), // eslint-disable-line
      ca: ca,
      honorCipherOrder: true
    },
<<<<<<< HEAD
    (req, res) => {
      if (req.url === '/agent/verify') {
        let buf = ''
        req.on('data', d => {
          buf += d
        })
        req.on('end', () => {
          const { _wasCreated, agentKey, agentSecret, clusterAddress } = JSON.parse(buf)
          logger.info(
            'Received /agent/verify request from agentRegistrationServer - sending config-request',
            { agentKey }
          )

          // If this is a new cluster, request the config from the agent
          // TODO: Store a key in redis indicating its been verified and we need this agents config.
          // If the agent isn't currently connected, it won't get its config-request :(
          this.agentRegistrationSocketServer
            .to(agentKey + '|' + agentSecret)
            .emit('config-request', clusterAddress)

          // Either way, send the agent it's configuration
          this.agentRegistrationSocketServer.to(agentKey + '|' + agentSecret).emit('agent-data', {
            validDomains: [],
            clusterAddress
          })

          res.writeHead(202)
          res.end('OK')
        })
      } else if (req.url === '/health') {
        res.writeHead(200)
        res.end('OK')
      } else {
        res.writeHead(404)
        res.end('Not Found')
      }
    }
=======
    server
>>>>>>> 9548e9d5
  )

  agentRegistrationSocketServer = socketIO(this.agentRegistrationServer)

  async handleStream(
    protocol /*: string */,
    host /*: string */,
    socket /*: Socket */,
    data /*: any */
  ) {
    // FQDN means we don't support being access with an IP Address (DNS only!)
    if (!host || !validator.isFQDN(host)) {
      logger.debug('Received request with no host header', { protocol, host })
      return writeHeader(socket, data, 400, protocol, 'NO_HOST')
    }
    const { status, gatewayAddress } = await this.getSocketStatus(host)
    const debugInfo = { host, protocol }

    if (status === NO_SOCKETS_CONNECTED) {
      logger.debug('handleStream() getSocketStatus returned NO_SOCKETS_CONNECTED', debugInfo)
      // TODO: We should use our own cert to reply with a valid HTTP response here - like a 503 (as we do with http)
      writeHeader(socket, data, 503, protocol, NO_SOCKETS_CONNECTED)
      // socket.pipe(this.errorMessageServer)
    } else if (status === SOCKET_CONNECTED_ELSEWHERE && gatewayAddress) {
      logger.debug('handleStream() getSocketStatus returned SOCKET_CONNECTED_ELSEWHERE', {
        ...debugInfo,
        proxyTo: gatewayAddress
      })

      const proxySocket = new net.Socket()

      logger.debug('handleStream() Forwarding to adjacent gateway request', {
        host,
        protocol,
        gatewayAddress
      })
      proxySocket.connect(
        protocol === 'http' ? GATEWAY_HTTP_LISTEN_PORT : GATEWAY_HTTPS_LISTEN_PORT,
        gatewayAddress,
        () => {
          logger.silly('handleStream() Forwarding to gateway: connected!')
          proxySocket.write(data)
          proxySocket.pipe(socket).pipe(proxySocket)
        }
      )
      socket.on('close', () => {
        try {
          proxySocket.end()
        } catch (err) {
          logger.error('handleStream() failed to close proxySocket on socket close')
        }
      })
      proxySocket.on('close', () => {
        try {
          socket.end()
        } catch (err) {
          logger.error('handleStream() failed to close socket on proxySocket close')
        }
      })
      socket.on('error', err => {
        logger.warn('handleStream() error on socket:', { errMsg: err.message })
      })
      proxySocket.on('error', err => {
        logger.warn('handleStream() error on proxySocket:', { errMsg: err.message })
      })
    } else if (status === SOCKET_CONNECTED_HERE) {
      logger.debug('handleStream() getSocketStatus returned SOCKET_CONNECTED_HERE', debugInfo)
      const stream = socketIoStream.createStream()
      const agentSocket = this.localSocketMapping[host]
      socketIoStream(agentSocket).emit(protocol, stream, { host })

      // Write the initial data in this chunk
      stream.write(data)

      // Setup bi-directional pipe
      socket.pipe(stream).pipe(socket)

      // Cleanup when we're done!
      socket.on('close', () => stream.end())
      stream.on('close', () => socket.end())
    } else {
      logger.error('handleStream() unknown status from getSocketStatus(), disconnecting')
      socket.end()
    }
  }

  // Determines if the socket is connected locally, remotely, or not at all
  getSocketStatus(
    host /*: string */
  ) /*: Promise<{ status: number|string, gatewayAddress?: string }> */ {
    return new Promise((resolve, reject) => {
      // If the socket happens to be connected to this local instance, let's fast-return that
      if (this.localSocketMapping[host]) resolve({ status: SOCKET_CONNECTED_HERE })
      else {
        const namespace = this.agentRegistrationSocketServer.in(host)
        namespace.clients(async (err, clients) => {
          if (err) reject(err)
          else if (clients.length === 0) resolve({ status: NO_SOCKETS_CONNECTED })
          else {
            if (!this.redis) {
              throw new Error(
                'Gateway does not have a handle to redis! Cannot distribute requests!'
              )
            }
            const gatewayAddress = await this.redis.get(sampleArray(clients))
            if (!gatewayAddress) {
              logger.error(
                "getSocketStatus() A socket was connected to another gateway, but had no entry in the session table! This should'nt happen!"
              )
              resolve({ status: NO_SOCKETS_CONNECTED })
            } else {
              resolve({ status: SOCKET_CONNECTED_ELSEWHERE, gatewayAddress })
            }
          }
        })
      }
    })
  }

  interrupt() {
    this.agentRegistrationServer.close()
    this.agentRegistrationServer.getConnections(function(err, count) {
      if (!err && count) {
        logger.error('Waiting for clients to disconnect. Grace', SHUTDOWN_GRACE)
        setTimeout(function() {
          process.exit()
        }, SHUTDOWN_GRACE)
      } else if (err) {
        logger.error('Error while receiving interrupt! Attempt to bail, no grace.', err)
        process.exit()
      }
    })
  }

<<<<<<< HEAD
  init = async () => {
=======
  async init() {
    server.post('/agent/verify', (req, res) => {
      const { wasCreated, agentKey, agentSecret, clusterAddress } = req.body
      // If this is a new cluster, request the config from the agent
      // TODO: Store a key in redis indicating its been verified and we need this agents config.
      // If the agent isn't currently connected, it won't get its config-request :(
      if (wasCreated) {
        this.agentRegistrationSocketServer.to(agentKey + '|' + agentSecret).emit('config-request')
      }
      // Either way, send the agent it's configuration
      this.agentRegistrationSocketServer.to(agentKey + '|' + agentSecret).emit('agentData', {
        validDomains: [],
        clusterAddress
      })
      logger.info('agentRegistrationServer /agent/verify', { agentKey })
      res.sendStatus(202)
    })

    server.get('/agent/health', (req, res) => {
      if (req.params.secret === KUBESAIL_API_SECRET) {
        res.sendStatus(200)
      } else res.sendStatus(403)
    })

    server.get('/health', (req, res) => {
      res.sendStatus(200)
    })

>>>>>>> 9548e9d5
    this.redis = await redis('SESSION').waitForReady()
    const redisSession = await redis('SESSION', true).waitForReady()
    const redisSessionSub = await redis('SESSION', true).waitForReady()

    const redisAdapter = socketIoRedis({
      pubClient: redisSession,
      subClient: redisSessionSub
    })
    this.agentRegistrationSocketServer.adapter(redisAdapter)

    this.agentRegistrationSocketServer.on('connection', agentAuthHandler.bind(this))

    initProm()
    process.once('SIGINT', this.interrupt)
    this.gatewayHttpsReplyer.listen(INTERNAL_HTTPS_RESPONDER_PORT, '127.0.0.1', () => {
      this.agentRegistrationServer.listen(GATEWAY_AGENT_LISTEN_PORT, () => {
        this.httpProxyServer.listen(GATEWAY_HTTP_LISTEN_PORT, () => {
          this.httpsProxyServer.listen(GATEWAY_HTTPS_LISTEN_PORT, () => {
            this.gatewayReady = true
            logger.info('kubesail-gateway ready!', {
              ports: {
                http: GATEWAY_HTTP_LISTEN_PORT,
                https: GATEWAY_HTTPS_LISTEN_PORT,
                agent: GATEWAY_AGENT_LISTEN_PORT
              },
              NODE_ENV: process.env.NODE_ENV
            })

            setInterval(() => {
              const sockets = Object.keys(this.agentRegistrationSocketServer.sockets.sockets).length
              const handles = process._getActiveHandles()
              const start = process.hrtime()

              function reportEventloopLag(start) {
                const delta = process.hrtime(start)
                const nanosec = delta[0] * 1e9 + delta[1]
                const seconds = nanosec / 1e9

                logger.debug('Gateway metrics:', {
                  sockets: sockets,
                  handles: handles.length,
                  descriptors: fs.readdirSync('/proc/self/fd').length - 1,
                  lag: seconds
                })
              }

              setImmediate(reportEventloopLag, start)
            }, 60000)
          })
        })
      })
    })
  }
}

module.exports = KsGateway<|MERGE_RESOLUTION|>--- conflicted
+++ resolved
@@ -135,47 +135,7 @@
       ca: ca,
       honorCipherOrder: true
     },
-<<<<<<< HEAD
-    (req, res) => {
-      if (req.url === '/agent/verify') {
-        let buf = ''
-        req.on('data', d => {
-          buf += d
-        })
-        req.on('end', () => {
-          const { _wasCreated, agentKey, agentSecret, clusterAddress } = JSON.parse(buf)
-          logger.info(
-            'Received /agent/verify request from agentRegistrationServer - sending config-request',
-            { agentKey }
-          )
-
-          // If this is a new cluster, request the config from the agent
-          // TODO: Store a key in redis indicating its been verified and we need this agents config.
-          // If the agent isn't currently connected, it won't get its config-request :(
-          this.agentRegistrationSocketServer
-            .to(agentKey + '|' + agentSecret)
-            .emit('config-request', clusterAddress)
-
-          // Either way, send the agent it's configuration
-          this.agentRegistrationSocketServer.to(agentKey + '|' + agentSecret).emit('agent-data', {
-            validDomains: [],
-            clusterAddress
-          })
-
-          res.writeHead(202)
-          res.end('OK')
-        })
-      } else if (req.url === '/health') {
-        res.writeHead(200)
-        res.end('OK')
-      } else {
-        res.writeHead(404)
-        res.end('Not Found')
-      }
-    }
-=======
     server
->>>>>>> 9548e9d5
   )
 
   agentRegistrationSocketServer = socketIO(this.agentRegistrationServer)
@@ -310,18 +270,15 @@
     })
   }
 
-<<<<<<< HEAD
   init = async () => {
-=======
-  async init() {
     server.post('/agent/verify', (req, res) => {
       const { wasCreated, agentKey, agentSecret, clusterAddress } = req.body
       // If this is a new cluster, request the config from the agent
       // TODO: Store a key in redis indicating its been verified and we need this agents config.
       // If the agent isn't currently connected, it won't get its config-request :(
-      if (wasCreated) {
-        this.agentRegistrationSocketServer.to(agentKey + '|' + agentSecret).emit('config-request')
-      }
+      this.agentRegistrationSocketServer
+        .to(agentKey + '|' + agentSecret)
+        .emit('config-request', clusterAddress)
       // Either way, send the agent it's configuration
       this.agentRegistrationSocketServer.to(agentKey + '|' + agentSecret).emit('agentData', {
         validDomains: [],
@@ -341,7 +298,6 @@
       res.sendStatus(200)
     })
 
->>>>>>> 9548e9d5
     this.redis = await redis('SESSION').waitForReady()
     const redisSession = await redis('SESSION', true).waitForReady()
     const redisSessionSub = await redis('SESSION', true).waitForReady()
